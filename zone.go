package cloudflare

import (
	"context"
	"encoding/json"
	"fmt"
	"net/http"
	"net/url"
	"strconv"
	"sync"
	"time"

	"github.com/pkg/errors"
	"golang.org/x/net/idna"
)

// Owner describes the resource owner.
type Owner struct {
	ID        string `json:"id"`
	Email     string `json:"email"`
	Name      string `json:"name"`
	OwnerType string `json:"type"`
}

// Zone describes a Cloudflare zone.
type Zone struct {
	ID   string `json:"id"`
	Name string `json:"name"`
	// DevMode contains the time in seconds until development expires (if
	// positive) or since it expired (if negative). It will be 0 if never used.
	DevMode           int       `json:"development_mode"`
	OriginalNS        []string  `json:"original_name_servers"`
	OriginalRegistrar string    `json:"original_registrar"`
	OriginalDNSHost   string    `json:"original_dnshost"`
	CreatedOn         time.Time `json:"created_on"`
	ModifiedOn        time.Time `json:"modified_on"`
	NameServers       []string  `json:"name_servers"`
	Owner             Owner     `json:"owner"`
	Permissions       []string  `json:"permissions"`
	Plan              ZonePlan  `json:"plan"`
	PlanPending       ZonePlan  `json:"plan_pending,omitempty"`
	Status            string    `json:"status"`
	Paused            bool      `json:"paused"`
	Type              string    `json:"type"`
	Host              struct {
		Name    string
		Website string
	} `json:"host"`
	VanityNS        []string `json:"vanity_name_servers"`
	Betas           []string `json:"betas"`
	DeactReason     string   `json:"deactivation_reason"`
	Meta            ZoneMeta `json:"meta"`
	Account         Account  `json:"account"`
	VerificationKey string   `json:"verification_key"`
}

// ZoneMeta describes metadata about a zone.
type ZoneMeta struct {
	// custom_certificate_quota is broken - sometimes it's a string, sometimes a number!
	// CustCertQuota     int    `json:"custom_certificate_quota"`
	PageRuleQuota     int  `json:"page_rule_quota"`
	WildcardProxiable bool `json:"wildcard_proxiable"`
	PhishingDetected  bool `json:"phishing_detected"`
}

// ZonePlan contains the plan information for a zone.
type ZonePlan struct {
	ZonePlanCommon
	IsSubscribed      bool   `json:"is_subscribed"`
	CanSubscribe      bool   `json:"can_subscribe"`
	LegacyID          string `json:"legacy_id"`
	LegacyDiscount    bool   `json:"legacy_discount"`
	ExternallyManaged bool   `json:"externally_managed"`
}

// ZoneRatePlan contains the plan information for a zone.
type ZoneRatePlan struct {
	ZonePlanCommon
	Components []zoneRatePlanComponents `json:"components,omitempty"`
}

// ZonePlanCommon contains fields used by various Plan endpoints
type ZonePlanCommon struct {
	ID        string `json:"id"`
	Name      string `json:"name,omitempty"`
	Price     int    `json:"price,omitempty"`
	Currency  string `json:"currency,omitempty"`
	Frequency string `json:"frequency,omitempty"`
}

type zoneRatePlanComponents struct {
	Name      string `json:"name"`
	Default   int    `json:"Default"`
	UnitPrice int    `json:"unit_price"`
}

// ZoneID contains only the zone ID.
type ZoneID struct {
	ID string `json:"id"`
}

// ZoneResponse represents the response from the Zone endpoint containing a single zone.
type ZoneResponse struct {
	Response
	Result Zone `json:"result"`
}

// ZonesResponse represents the response from the Zone endpoint containing an array of zones.
type ZonesResponse struct {
	Response
	Result     []Zone `json:"result"`
	ResultInfo `json:"result_info"`
}

// ZoneIDResponse represents the response from the Zone endpoint, containing only a zone ID.
type ZoneIDResponse struct {
	Response
	Result ZoneID `json:"result"`
}

// AvailableZoneRatePlansResponse represents the response from the Available Rate Plans endpoint.
type AvailableZoneRatePlansResponse struct {
	Response
	Result     []ZoneRatePlan `json:"result"`
	ResultInfo `json:"result_info"`
}

// AvailableZonePlansResponse represents the response from the Available Plans endpoint.
type AvailableZonePlansResponse struct {
	Response
	Result []ZonePlan `json:"result"`
	ResultInfo
}

// ZoneRatePlanResponse represents the response from the Plan Details endpoint.
type ZoneRatePlanResponse struct {
	Response
	Result ZoneRatePlan `json:"result"`
}

// ZoneSetting contains settings for a zone.
type ZoneSetting struct {
	ID            string      `json:"id"`
	Editable      bool        `json:"editable"`
	ModifiedOn    string      `json:"modified_on,omitempty"`
	Value         interface{} `json:"value"`
	TimeRemaining int         `json:"time_remaining"`
}

// ZoneSettingResponse represents the response from the Zone Setting endpoint.
type ZoneSettingResponse struct {
	Response
	Result []ZoneSetting `json:"result"`
}

// ZoneSettingSingleResponse represents the response from the Zone Setting endpoint for the specified setting.
type ZoneSettingSingleResponse struct {
	Response
	Result ZoneSetting `json:"result"`
}

// ZoneSSLSetting contains ssl setting for a zone.
type ZoneSSLSetting struct {
	ID                string `json:"id"`
	Editable          bool   `json:"editable"`
	ModifiedOn        string `json:"modified_on"`
	Value             string `json:"value"`
	CertificateStatus string `json:"certificate_status"`
}

// ZoneSSLSettingResponse represents the response from the Zone SSL Setting
// endpoint.
type ZoneSSLSettingResponse struct {
	Response
	Result ZoneSSLSetting `json:"result"`
}

// ZoneAnalyticsData contains totals and timeseries analytics data for a zone.
type ZoneAnalyticsData struct {
	Totals     ZoneAnalytics   `json:"totals"`
	Timeseries []ZoneAnalytics `json:"timeseries"`
}

// zoneAnalyticsDataResponse represents the response from the Zone Analytics Dashboard endpoint.
type zoneAnalyticsDataResponse struct {
	Response
	Result ZoneAnalyticsData `json:"result"`
}

// ZoneAnalyticsColocation contains analytics data by datacenter.
type ZoneAnalyticsColocation struct {
	ColocationID string          `json:"colo_id"`
	Timeseries   []ZoneAnalytics `json:"timeseries"`
}

// zoneAnalyticsColocationResponse represents the response from the Zone Analytics By Co-location endpoint.
type zoneAnalyticsColocationResponse struct {
	Response
	Result []ZoneAnalyticsColocation `json:"result"`
}

// ZoneAnalytics contains analytics data for a zone.
type ZoneAnalytics struct {
	Since    time.Time `json:"since"`
	Until    time.Time `json:"until"`
	Requests struct {
		All         int            `json:"all"`
		Cached      int            `json:"cached"`
		Uncached    int            `json:"uncached"`
		ContentType map[string]int `json:"content_type"`
		Country     map[string]int `json:"country"`
		SSL         struct {
			Encrypted   int `json:"encrypted"`
			Unencrypted int `json:"unencrypted"`
		} `json:"ssl"`
		HTTPStatus map[string]int `json:"http_status"`
	} `json:"requests"`
	Bandwidth struct {
		All         int            `json:"all"`
		Cached      int            `json:"cached"`
		Uncached    int            `json:"uncached"`
		ContentType map[string]int `json:"content_type"`
		Country     map[string]int `json:"country"`
		SSL         struct {
			Encrypted   int `json:"encrypted"`
			Unencrypted int `json:"unencrypted"`
		} `json:"ssl"`
	} `json:"bandwidth"`
	Threats struct {
		All     int            `json:"all"`
		Country map[string]int `json:"country"`
		Type    map[string]int `json:"type"`
	} `json:"threats"`
	Pageviews struct {
		All           int            `json:"all"`
		SearchEngines map[string]int `json:"search_engines"`
	} `json:"pageviews"`
	Uniques struct {
		All int `json:"all"`
	}
}

// ZoneAnalyticsOptions represents the optional parameters in Zone Analytics
// endpoint requests.
type ZoneAnalyticsOptions struct {
	Since      *time.Time
	Until      *time.Time
	Continuous *bool
}

// PurgeCacheRequest represents the request format made to the purge endpoint.
type PurgeCacheRequest struct {
	Everything bool `json:"purge_everything,omitempty"`
	// Purge by filepath (exact match). Limit of 30
	Files []string `json:"files,omitempty"`
	// Purge by Tag (Enterprise only):
	// https://support.cloudflare.com/hc/en-us/articles/206596608-How-to-Purge-Cache-Using-Cache-Tags-Enterprise-only-
	Tags []string `json:"tags,omitempty"`
	// Purge by hostname - e.g. "assets.example.com"
	Hosts []string `json:"hosts,omitempty"`
}

// PurgeCacheResponse represents the response from the purge endpoint.
type PurgeCacheResponse struct {
	Response
	Result struct {
		ID string `json:"id"`
	} `json:"result"`
}

// newZone describes a new zone.
type newZone struct {
	Name      string `json:"name"`
	JumpStart bool   `json:"jump_start"`
	Type      string `json:"type"`
	// We use a pointer to get a nil type when the field is empty.
	// This allows us to completely omit this with json.Marshal().
	Account *Account `json:"organization,omitempty"`
}

// FallbackOrigin describes a fallback origin
type FallbackOrigin struct {
	Value string `json:"value"`
	ID    string `json:"id,omitempty"`
}

// FallbackOriginResponse represents the response from the fallback_origin endpoint
type FallbackOriginResponse struct {
	Response
	Result FallbackOrigin `json:"result"`
}

// zoneSubscriptionRatePlanPayload is used to build the JSON payload for
// setting a particular rate plan on an existing zone.
type zoneSubscriptionRatePlanPayload struct {
	RatePlan struct {
		ID string `json:"id"`
	} `json:"rate_plan"`
}

// CreateZone creates a zone on an account.
//
// Setting jumpstart to true will attempt to automatically scan for existing
// DNS records. Setting this to false will create the zone with no DNS records.
//
// If account is non-empty, it must have at least the ID field populated.
// This will add the new zone to the specified multi-user account.
//
// API reference: https://api.cloudflare.com/#zone-create-a-zone
func (api *API) CreateZone(ctx context.Context, name string, jumpstart bool, account Account, zoneType string) (Zone, error) {
	var newzone newZone
	newzone.Name = name
	newzone.JumpStart = jumpstart
	if account.ID != "" {
		newzone.Account = &account
	}

	if zoneType == "partial" {
		newzone.Type = "partial"
	} else {
		newzone.Type = "full"
	}

	res, err := api.makeRequestContext(ctx, http.MethodPost, "/zones", newzone)
	if err != nil {
		return Zone{}, err
	}

	var r ZoneResponse
	err = json.Unmarshal(res, &r)
	if err != nil {
		return Zone{}, errors.Wrap(err, errUnmarshalError)
	}
	return r.Result, nil
}

// ZoneActivationCheck initiates another zone activation check for newly-created zones.
//
// API reference: https://api.cloudflare.com/#zone-initiate-another-zone-activation-check
func (api *API) ZoneActivationCheck(ctx context.Context, zoneID string) (Response, error) {
	res, err := api.makeRequestContext(ctx, http.MethodPut, "/zones/"+zoneID+"/activation_check", nil)
	if err != nil {
		return Response{}, err
	}
	var r Response
	err = json.Unmarshal(res, &r)
	if err != nil {
		return Response{}, errors.Wrap(err, errUnmarshalError)
	}
	return r, nil
}

// ListZones lists zones on an account. Optionally takes a list of zone names
// to filter against.
//
// API reference: https://api.cloudflare.com/#zone-list-zones
func (api *API) ListZones(ctx context.Context, z ...string) ([]Zone, error) {
	v := url.Values{}

	var res []byte
	var r ZonesResponse
	var zones []Zone
	var err error
	if len(z) > 0 {
		for _, zone := range z {
			v.Set("name", normalizeZoneName(zone))
			res, err = api.makeRequestContext(ctx, http.MethodGet, "/zones?"+v.Encode(), nil)
			if err != nil {
				return []Zone{}, err
			}
			err = json.Unmarshal(res, &r)
			if err != nil {
				return []Zone{}, errors.Wrap(err, errUnmarshalError)
			}
			if !r.Success {
				// TODO: Provide an actual error message instead of always returning nil
				return []Zone{}, err
			}
			for zi := range r.Result {
				zones = append(zones, r.Result[zi])
			}
		}
	} else {
		res, err = api.makeRequestContext(ctx, http.MethodGet, "/zones?per_page=50", nil)
		if err != nil {
			return []Zone{}, err
		}
		err = json.Unmarshal(res, &r)
		if err != nil {
			return []Zone{}, errors.Wrap(err, errUnmarshalError)
		}

		zones = append(zones, r.Result...)

		if r.TotalPages < 2 {
			return zones, nil
		}

		totalPageCount := r.TotalPages
		var wg sync.WaitGroup
		wg.Add(totalPageCount - 1)

		for i := 2; i <= totalPageCount; i++ {
			go func(pageNumber int) {
				defer wg.Done()

<<<<<<< HEAD
				res, err = api.makeRequest("GET", fmt.Sprintf("/zones?per_page=50&page=%d", pageNumber), nil)
=======
		for i := 1; i <= totalPageCount; i++ {
			go func(pageNumber int) error {
				res, err = api.makeRequestContext(ctx, http.MethodGet, fmt.Sprintf("/zones?per_page=50&page=%d", pageNumber), nil)
>>>>>>> 1426b776
				if err != nil {
					return
				}

				err = json.Unmarshal(res, &r)
				if err != nil {
					return
				}

				zones = append(zones, r.Result...)
			}(i)
		}

		wg.Wait()

		if err != nil {
			return []Zone{}, err
		}
	}

	return zones, nil
}

// ListZonesContext lists all zones on an account automatically handling the
// pagination. Optionally takes a list of ReqOptions.
func (api *API) ListZonesContext(ctx context.Context, opts ...ReqOption) (r ZonesResponse, err error) {
	var res []byte
	var zones []Zone

	opt := reqOption{
		params: url.Values{},
	}
	for _, of := range opts {
		of(&opt)
	}

	opt.params.Add("per_page", "50")

	res, err = api.makeRequestContext(ctx, http.MethodGet, "/zones?"+opt.params.Encode(), nil)
	if err != nil {
		return ZonesResponse{}, err
	}
	err = json.Unmarshal(res, &r)
	if err != nil {
		return ZonesResponse{}, errors.Wrap(err, errUnmarshalError)
	}

	totalPageCount := r.TotalPages
	var wg sync.WaitGroup
	wg.Add(totalPageCount)
	errc := make(chan error)

	for i := 1; i <= totalPageCount; i++ {
		go func(pageNumber int) error {
			opt.params.Set("page", strconv.Itoa(pageNumber))
			res, err = api.makeRequestContext(ctx, http.MethodGet, "/zones?"+opt.params.Encode(), nil)
			if err != nil {
				errc <- err
			}

			err = json.Unmarshal(res, &r)
			if err != nil {
				errc <- err
			}

			for _, zone := range r.Result {
				zones = append(zones, zone)
			}

			select {
			case err := <-errc:
				return err
			default:
				wg.Done()
			}

			return nil
		}(i)
	}

	wg.Wait()

	r.Result = zones

	return r, nil
}

// ZoneDetails fetches information about a zone.
//
// API reference: https://api.cloudflare.com/#zone-zone-details
func (api *API) ZoneDetails(ctx context.Context, zoneID string) (Zone, error) {
	res, err := api.makeRequestContext(ctx, http.MethodGet, "/zones/"+zoneID, nil)
	if err != nil {
		return Zone{}, err
	}
	var r ZoneResponse
	err = json.Unmarshal(res, &r)
	if err != nil {
		return Zone{}, errors.Wrap(err, errUnmarshalError)
	}
	return r.Result, nil
}

// ZoneOptions is a subset of Zone, for editable options.
type ZoneOptions struct {
	Paused   *bool     `json:"paused,omitempty"`
	VanityNS []string  `json:"vanity_name_servers,omitempty"`
	Plan     *ZonePlan `json:"plan,omitempty"`
}

// ZoneSetPaused pauses Cloudflare service for the entire zone, sending all
// traffic direct to the origin.
func (api *API) ZoneSetPaused(ctx context.Context, zoneID string, paused bool) (Zone, error) {
	zoneopts := ZoneOptions{Paused: &paused}
	zone, err := api.EditZone(ctx, zoneID, zoneopts)
	if err != nil {
		return Zone{}, err
	}

	return zone, nil
}

// ZoneSetVanityNS sets custom nameservers for the zone.
// These names must be within the same zone.
func (api *API) ZoneSetVanityNS(ctx context.Context, zoneID string, ns []string) (Zone, error) {
	zoneopts := ZoneOptions{VanityNS: ns}
	zone, err := api.EditZone(ctx, zoneID, zoneopts)
	if err != nil {
		return Zone{}, err
	}

	return zone, nil
}

// ZoneSetPlan sets the rate plan of an existing zone.
//
// Valid values for `planType` are "CF_FREE", "CF_PRO", "CF_BIZ" and
// "CF_ENT".
//
// API reference: https://api.cloudflare.com/#zone-subscription-create-zone-subscription
func (api *API) ZoneSetPlan(ctx context.Context, zoneID string, planType string) error {
	zonePayload := zoneSubscriptionRatePlanPayload{}
	zonePayload.RatePlan.ID = planType

	uri := fmt.Sprintf("/zones/%s/subscription", zoneID)

	_, err := api.makeRequestContext(ctx, http.MethodPost, uri, zonePayload)
	if err != nil {
		return err
	}

	return nil
}

// ZoneUpdatePlan updates the rate plan of an existing zone.
//
// Valid values for `planType` are "CF_FREE", "CF_PRO", "CF_BIZ" and
// "CF_ENT".
//
// API reference: https://api.cloudflare.com/#zone-subscription-update-zone-subscription
func (api *API) ZoneUpdatePlan(ctx context.Context, zoneID string, planType string) error {
	zonePayload := zoneSubscriptionRatePlanPayload{}
	zonePayload.RatePlan.ID = planType

	uri := fmt.Sprintf("/zones/%s/subscription", zoneID)

	_, err := api.makeRequestContext(ctx, http.MethodPut, uri, zonePayload)
	if err != nil {
		return err
	}

	return nil
}

// EditZone edits the given zone.
//
// This is usually called by ZoneSetPaused or ZoneSetVanityNS.
//
// API reference: https://api.cloudflare.com/#zone-edit-zone-properties
func (api *API) EditZone(ctx context.Context, zoneID string, zoneOpts ZoneOptions) (Zone, error) {
	res, err := api.makeRequestContext(ctx, http.MethodPatch, "/zones/"+zoneID, zoneOpts)
	if err != nil {
		return Zone{}, err
	}
	var r ZoneResponse
	err = json.Unmarshal(res, &r)
	if err != nil {
		return Zone{}, errors.Wrap(err, errUnmarshalError)
	}

	return r.Result, nil
}

// PurgeEverything purges the cache for the given zone.
//
// Note: this will substantially increase load on the origin server for that
// zone if there is a high cached vs. uncached request ratio.
//
// API reference: https://api.cloudflare.com/#zone-purge-all-files
func (api *API) PurgeEverything(ctx context.Context, zoneID string) (PurgeCacheResponse, error) {
	uri := "/zones/" + zoneID + "/purge_cache"
	res, err := api.makeRequestContext(ctx, http.MethodPost, uri, PurgeCacheRequest{true, nil, nil, nil})
	if err != nil {
		return PurgeCacheResponse{}, err
	}
	var r PurgeCacheResponse
	err = json.Unmarshal(res, &r)
	if err != nil {
		return PurgeCacheResponse{}, errors.Wrap(err, errUnmarshalError)
	}
	return r, nil
}

// PurgeCache purges the cache using the given PurgeCacheRequest (zone/url/tag).
//
// API reference: https://api.cloudflare.com/#zone-purge-individual-files-by-url-and-cache-tags
func (api *API) PurgeCache(ctx context.Context, zoneID string, pcr PurgeCacheRequest) (PurgeCacheResponse, error) {
	return api.PurgeCacheContext(ctx, zoneID, pcr)
}

// PurgeCacheContext purges the cache using the given PurgeCacheRequest (zone/url/tag).
//
// API reference: https://api.cloudflare.com/#zone-purge-individual-files-by-url-and-cache-tags
func (api *API) PurgeCacheContext(ctx context.Context, zoneID string, pcr PurgeCacheRequest) (PurgeCacheResponse, error) {
	uri := "/zones/" + zoneID + "/purge_cache"
	res, err := api.makeRequestContext(ctx, http.MethodPost, uri, pcr)
	if err != nil {
		return PurgeCacheResponse{}, err
	}
	var r PurgeCacheResponse
	err = json.Unmarshal(res, &r)
	if err != nil {
		return PurgeCacheResponse{}, errors.Wrap(err, errUnmarshalError)
	}
	return r, nil
}

// DeleteZone deletes the given zone.
//
// API reference: https://api.cloudflare.com/#zone-delete-a-zone
func (api *API) DeleteZone(ctx context.Context, zoneID string) (ZoneID, error) {
	res, err := api.makeRequestContext(ctx, http.MethodDelete, "/zones/"+zoneID, nil)
	if err != nil {
		return ZoneID{}, err
	}
	var r ZoneIDResponse
	err = json.Unmarshal(res, &r)
	if err != nil {
		return ZoneID{}, errors.Wrap(err, errUnmarshalError)
	}
	return r.Result, nil
}

// AvailableZoneRatePlans returns information about all plans available to the specified zone.
//
// API reference: https://api.cloudflare.com/#zone-plan-available-plans
func (api *API) AvailableZoneRatePlans(ctx context.Context, zoneID string) ([]ZoneRatePlan, error) {
	uri := "/zones/" + zoneID + "/available_rate_plans"
	res, err := api.makeRequestContext(ctx, http.MethodGet, uri, nil)
	if err != nil {
		return []ZoneRatePlan{}, err
	}
	var r AvailableZoneRatePlansResponse
	err = json.Unmarshal(res, &r)
	if err != nil {
		return []ZoneRatePlan{}, errors.Wrap(err, errUnmarshalError)
	}
	return r.Result, nil
}

// AvailableZonePlans returns information about all plans available to the specified zone.
//
// API reference: https://api.cloudflare.com/#zone-rate-plan-list-available-plans
func (api *API) AvailableZonePlans(ctx context.Context, zoneID string) ([]ZonePlan, error) {
	uri := "/zones/" + zoneID + "/available_plans"
	res, err := api.makeRequestContext(ctx, http.MethodGet, uri, nil)
	if err != nil {
		return []ZonePlan{}, err
	}
	var r AvailableZonePlansResponse
	err = json.Unmarshal(res, &r)
	if err != nil {
		return []ZonePlan{}, errors.Wrap(err, errUnmarshalError)
	}
	return r.Result, nil
}

// encode encodes non-nil fields into URL encoded form.
func (o ZoneAnalyticsOptions) encode() string {
	v := url.Values{}
	if o.Since != nil {
		v.Set("since", (*o.Since).Format(time.RFC3339))
	}
	if o.Until != nil {
		v.Set("until", (*o.Until).Format(time.RFC3339))
	}
	if o.Continuous != nil {
		v.Set("continuous", fmt.Sprintf("%t", *o.Continuous))
	}
	return v.Encode()
}

// ZoneAnalyticsDashboard returns zone analytics information.
//
// API reference: https://api.cloudflare.com/#zone-analytics-dashboard
func (api *API) ZoneAnalyticsDashboard(ctx context.Context, zoneID string, options ZoneAnalyticsOptions) (ZoneAnalyticsData, error) {
	uri := "/zones/" + zoneID + "/analytics/dashboard" + "?" + options.encode()
	res, err := api.makeRequestContext(ctx, http.MethodGet, uri, nil)
	if err != nil {
		return ZoneAnalyticsData{}, err
	}
	var r zoneAnalyticsDataResponse
	err = json.Unmarshal(res, &r)
	if err != nil {
		return ZoneAnalyticsData{}, errors.Wrap(err, errUnmarshalError)
	}
	return r.Result, nil
}

// ZoneAnalyticsByColocation returns zone analytics information by datacenter.
//
// API reference: https://api.cloudflare.com/#zone-analytics-analytics-by-co-locations
func (api *API) ZoneAnalyticsByColocation(ctx context.Context, zoneID string, options ZoneAnalyticsOptions) ([]ZoneAnalyticsColocation, error) {
	uri := "/zones/" + zoneID + "/analytics/colos" + "?" + options.encode()
	res, err := api.makeRequestContext(ctx, http.MethodGet, uri, nil)
	if err != nil {
		return nil, err
	}
	var r zoneAnalyticsColocationResponse
	err = json.Unmarshal(res, &r)
	if err != nil {
		return nil, errors.Wrap(err, errUnmarshalError)
	}
	return r.Result, nil
}

// ZoneSettings returns all of the settings for a given zone.
//
// API reference: https://api.cloudflare.com/#zone-settings-get-all-zone-settings
func (api *API) ZoneSettings(ctx context.Context, zoneID string) (*ZoneSettingResponse, error) {
	uri := "/zones/" + zoneID + "/settings"
	res, err := api.makeRequestContext(ctx, http.MethodGet, uri, nil)
	if err != nil {
		return nil, err
	}

	response := &ZoneSettingResponse{}
	err = json.Unmarshal(res, &response)
	if err != nil {
		return nil, errors.Wrap(err, errUnmarshalError)
	}

	return response, nil
}

// UpdateZoneSettings updates the settings for a given zone.
//
// API reference: https://api.cloudflare.com/#zone-settings-edit-zone-settings-info
func (api *API) UpdateZoneSettings(ctx context.Context, zoneID string, settings []ZoneSetting) (*ZoneSettingResponse, error) {
	uri := "/zones/" + zoneID + "/settings"
	res, err := api.makeRequestContext(ctx, http.MethodPatch, uri, struct {
		Items []ZoneSetting `json:"items"`
	}{settings})
	if err != nil {
		return nil, err
	}

	response := &ZoneSettingResponse{}
	err = json.Unmarshal(res, &response)
	if err != nil {
		return nil, errors.Wrap(err, errUnmarshalError)
	}

	return response, nil
}

// ZoneSSLSettings returns information about SSL setting to the specified zone.
//
// API reference: https://api.cloudflare.com/#zone-settings-get-ssl-setting
func (api *API) ZoneSSLSettings(ctx context.Context, zoneID string) (ZoneSSLSetting, error) {
	uri := "/zones/" + zoneID + "/settings/ssl"
	res, err := api.makeRequestContext(ctx, http.MethodGet, uri, nil)
	if err != nil {
		return ZoneSSLSetting{}, err
	}
	var r ZoneSSLSettingResponse
	err = json.Unmarshal(res, &r)
	if err != nil {
		return ZoneSSLSetting{}, errors.Wrap(err, errUnmarshalError)
	}
	return r.Result, nil
}

// FallbackOrigin returns information about the fallback origin for the specified zone.
//
// API reference: https://developers.cloudflare.com/ssl/ssl-for-saas/api-calls/#fallback-origin-configuration
func (api *API) FallbackOrigin(ctx context.Context, zoneID string) (FallbackOrigin, error) {
	uri := "/zones/" + zoneID + "/fallback_origin"
	res, err := api.makeRequestContext(ctx, http.MethodGet, uri, nil)
	if err != nil {
		return FallbackOrigin{}, err
	}

	var r FallbackOriginResponse
	err = json.Unmarshal(res, &r)
	if err != nil {
		return FallbackOrigin{}, errors.Wrap(err, errUnmarshalError)
	}

	return r.Result, nil
}

// UpdateFallbackOrigin updates the fallback origin for a given zone.
//
// API reference: https://developers.cloudflare.com/ssl/ssl-for-saas/api-calls/#4-example-patch-to-change-fallback-origin
func (api *API) UpdateFallbackOrigin(ctx context.Context, zoneID string, fbo FallbackOrigin) (*FallbackOriginResponse, error) {
	uri := "/zones/" + zoneID + "/fallback_origin"
	res, err := api.makeRequestContext(ctx, http.MethodPatch, uri, fbo)
	if err != nil {
		return nil, err
	}

	response := &FallbackOriginResponse{}
	err = json.Unmarshal(res, &response)
	if err != nil {
		return nil, errors.Wrap(err, errUnmarshalError)
	}

	return response, nil
}

// normalizeZoneName tries to convert IDNs (international domain names)
// from Punycode to Unicode form. If the given zone name is not represented
// as Punycode, or converting fails (for invalid representations), it
// is returned unchanged.
//
// Note: conversion errors are silently discarded.
func normalizeZoneName(name string) string {
	if n, err := idna.ToUnicode(name); err == nil {
		return n
	}
	return name
}

// ZoneSingleSetting returns information about specified setting to the specified zone.
//
// API reference: https://api.cloudflare.com/#zone-settings-get-all-zone-settings
func (api *API) ZoneSingleSetting(ctx context.Context, zoneID, settingName string) (ZoneSetting, error) {
	uri := "/zones/" + zoneID + "/settings/" + settingName
	res, err := api.makeRequestContext(ctx, http.MethodGet, uri, nil)
	if err != nil {
		return ZoneSetting{}, err
	}
	var r ZoneSettingSingleResponse
	err = json.Unmarshal(res, &r)
	if err != nil {
		return ZoneSetting{}, errors.Wrap(err, errUnmarshalError)
	}
	return r.Result, nil
}

// UpdateZoneSingleSetting updates the specified setting for a given zone.
//
// API reference: https://api.cloudflare.com/#zone-settings-edit-zone-settings-info
func (api *API) UpdateZoneSingleSetting(ctx context.Context, zoneID, settingName string, setting ZoneSetting) (*ZoneSettingSingleResponse, error) {
	uri := "/zones/" + zoneID + "/settings/" + settingName
	res, err := api.makeRequestContext(ctx, http.MethodPatch, uri, setting)
	if err != nil {
		return nil, err
	}

	response := &ZoneSettingSingleResponse{}
	err = json.Unmarshal(res, &response)
	if err != nil {
		return nil, errors.Wrap(err, errUnmarshalError)
	}

	return response, nil
}

// ZoneExport returns the text BIND config for the given zone
//
// API reference: https://api.cloudflare.com/#dns-records-for-a-zone-export-dns-records
func (api *API) ZoneExport(ctx context.Context, zoneID string) (string, error) {
	res, err := api.makeRequestContext(ctx, http.MethodGet, "/zones/"+zoneID+"/dns_records/export", nil)
	if err != nil {
		return "", err
	}
	return string(res), nil
}

// ZoneDNSSECResponse represents the response from the Zone DNSSEC Setting
type ZoneDNSSECResponse struct {
	Response
	Result ZoneDNSSEC `json:"result"`
}

// ZoneDNSSEC represents the response from the Zone DNSSEC Setting result
type ZoneDNSSEC struct {
	Status          string    `json:"status"`
	Flags           int       `json:"flags"`
	Algorithm       string    `json:"algorithm"`
	KeyType         string    `json:"key_type"`
	DigestType      string    `json:"digest_type"`
	DigestAlgorithm string    `json:"digest_algorithm"`
	Digest          string    `json:"digest"`
	DS              string    `json:"ds"`
	KeyTag          int       `json:"key_tag"`
	PublicKey       string    `json:"public_key"`
	ModifiedOn      time.Time `json:"modified_on"`
}

// ZoneDNSSECSetting returns the DNSSEC details of a zone
//
// API reference: https://api.cloudflare.com/#dnssec-dnssec-details
func (api *API) ZoneDNSSECSetting(ctx context.Context, zoneID string) (ZoneDNSSEC, error) {
	res, err := api.makeRequestContext(ctx, http.MethodGet, "/zones/"+zoneID+"/dnssec", nil)
	if err != nil {
		return ZoneDNSSEC{}, err
	}
	response := ZoneDNSSECResponse{}
	err = json.Unmarshal(res, &response)
	if err != nil {
		return ZoneDNSSEC{}, errors.Wrap(err, errUnmarshalError)
	}

	return response.Result, nil
}

// ZoneDNSSECDeleteResponse represents the response from the Zone DNSSEC Delete request
type ZoneDNSSECDeleteResponse struct {
	Response
	Result string `json:"result"`
}

// DeleteZoneDNSSEC deletes DNSSEC for zone
//
// API reference: https://api.cloudflare.com/#dnssec-delete-dnssec-records
func (api *API) DeleteZoneDNSSEC(ctx context.Context, zoneID string) (string, error) {
	res, err := api.makeRequestContext(ctx, http.MethodDelete, "/zones/"+zoneID+"/dnssec", nil)
	if err != nil {
		return "", err
	}
	response := ZoneDNSSECDeleteResponse{}
	err = json.Unmarshal(res, &response)
	if err != nil {
		return "", errors.Wrap(err, errUnmarshalError)
	}
	return response.Result, nil
}

// ZoneDNSSECUpdateOptions represents the options for DNSSEC update
type ZoneDNSSECUpdateOptions struct {
	Status string `json:"status"`
}

// UpdateZoneDNSSEC updates DNSSEC for a zone
//
// API reference: https://api.cloudflare.com/#dnssec-edit-dnssec-status
func (api *API) UpdateZoneDNSSEC(ctx context.Context, zoneID string, options ZoneDNSSECUpdateOptions) (ZoneDNSSEC, error) {
	res, err := api.makeRequestContext(ctx, http.MethodPatch, "/zones/"+zoneID+"/dnssec", options)
	if err != nil {
		return ZoneDNSSEC{}, err
	}
	response := ZoneDNSSECResponse{}
	err = json.Unmarshal(res, &response)
	if err != nil {
		return ZoneDNSSEC{}, errors.Wrap(err, errUnmarshalError)
	}
	return response.Result, nil
}<|MERGE_RESOLUTION|>--- conflicted
+++ resolved
@@ -404,13 +404,7 @@
 			go func(pageNumber int) {
 				defer wg.Done()
 
-<<<<<<< HEAD
-				res, err = api.makeRequest("GET", fmt.Sprintf("/zones?per_page=50&page=%d", pageNumber), nil)
-=======
-		for i := 1; i <= totalPageCount; i++ {
-			go func(pageNumber int) error {
 				res, err = api.makeRequestContext(ctx, http.MethodGet, fmt.Sprintf("/zones?per_page=50&page=%d", pageNumber), nil)
->>>>>>> 1426b776
 				if err != nil {
 					return
 				}
